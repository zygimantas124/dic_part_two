import numpy as np
import torch
from argparse import ArgumentParser
from envs.ball_env import WhiteBallEnv
<<<<<<< HEAD
from agents.DQN import DQNAgent
=======
from envs.delivery_env import DeliveryRobotEnv
from agents.DQN import *
>>>>>>> 232086eb

def parse_args(argv=None):
    """
    Parse command line arguments.
    """
    p = ArgumentParser(description="Deep Q-Learning Training Script")
    # Environment and Action Space
    p.add_argument("--env_render_mode", type=str, default=None, help="Render mode for the environment (e.g., 'human').")
    p.add_argument("--n_actions", type=int, default=8, help="Number of discrete actions for the agent.")
    
    # DQN Hyperparameters
    p.add_argument("--gamma", type=float, default=0.999, help="Discount factor for future rewards.")
    p.add_argument("--epsilon_start", type=float, default=1.0, help="Initial exploration rate.")
    p.add_argument("--epsilon_min", type=float, default=0.01, help="Minimal exploration rate.")
    p.add_argument("--epsilon_decay", type=float, default=0.99, help="Epsilon decay rate per episode.")
    p.add_argument("--alpha", type=float, default=1e-4, help="Learning rate for the Adam optimizer.")
    p.add_argument("--batch_size", type=int, default=128, help="Batch size for DQN learning.")
    p.add_argument("--buffer_size", type=int, default=int(4e4), help="Size of the replay buffer.")
    p.add_argument("--min_replay_size", type=int, default=int(2e4), help="Minimum replay buffer size before training.")
    p.add_argument("--target_update_freq", type=int, default=int(1e4), 
                        help="Frequency (in learning steps) to update the target network.")
    
    # Training Control
    p.add_argument("--max_episodes", type=int, default=500, help="Maximum number of episodes to train for.")
    p.add_argument("--max_episode_steps", type=int, default=2e3, help="Maximum steps per episode.")
    p.add_argument("--log_interval", type=int, default=5, help="Interval (in episodes) for printing logs.")
    p.add_argument("--save_model_path", type=str, default="saved_Qnets/dqn_ball_env_model.pth", help="Path to save the trained model.")
    p.add_argument("--load_model_path", type=str, default=None, help="Path to load a pre-trained model.")

    return p.parse_args(argv)

def action_to_angle(action_idx, n_actions):
    """
    Convert a discrete action index to a continuous angle for the WhiteBallEnv.
    Args:
        action_idx (int): The discrete action index.
        n_actions (int): The total number of discrete actions.
    Returns:
        np.ndarray: A numpy array containing the angle in degrees.
    """
    # Maps action_idx (0 to n_actions-1) to an angle (0 to 360 degrees)
    return np.array([action_idx * (360.0 / n_actions)], dtype=np.float32)

# Main training loop
def train(args):

    # Initialize environment
    render_mode = args.env_render_mode if args.env_render_mode in [None, "human", "rgb_array"] else None
    env = WhiteBallEnv(n_angles=args.n_actions, render_mode=render_mode)
    #env = DeliveryRobotEnv(render_mode=render_mode)
    obs_dim = env.observation_space.shape[0]
    
    # Determine device
    device = torch.device("cuda" if torch.cuda.is_available() else "cpu")

    # Initialize agent
    agent = DQNAgent(
        obs_dim=obs_dim,
        n_actions=args.n_actions,
        gamma=args.gamma,
        epsilon=args.epsilon_start,
        epsilon_min=args.epsilon_min,
        epsilon_decay_rate=args.epsilon_decay,
        alpha=args.alpha,
        batch_size=args.batch_size,
        buffer_size=args.buffer_size,
        min_replay_size=args.min_replay_size,
        target_update_freq=args.target_update_freq,
        device=device
    )

    if args.load_model_path:
        try:
            agent.load_model(args.load_model_path)
            agent.set_epsilon_for_eval()  # Or a small epsilon if continuing training
            print(f"Model loaded from {args.load_model_path}. Epsilon set to {agent.epsilon}.")
        except FileNotFoundError:
            print(f"No model found at {args.load_model_path}, starting training from scratch.")
        except Exception as e:
            print(f"Error loading model: {e}. Starting training from scratch.")


    obs, _ = env.reset()
    
    total_steps = 0
    episode_count = 0
    all_episode_rewards = []

    print(f"Starting training for {args.max_episodes} episodes...")

    while episode_count < args.max_episodes:
        episode_reward = 0.0
        episode_steps = 0
        done = False
        obs, _ = env.reset()  # Reset environment at the start of each episode

        while not done and episode_steps < args.max_episode_steps:
            if args.env_render_mode == "human":
                env.render()

            # Agent selects an action
            action_idx = agent.select_action(obs)
            
            # Convert discrete action index to environment-specific action (angle)
            angle_action = action_to_angle(action_idx, args.n_actions)
            
            # Environment steps
            next_obs, reward, terminated, truncated, _ = env.step(angle_action)
            done = terminated or truncated # Episode ends if terminated or truncated

            # Store transition in agent's replay buffer
            agent.store_transition(obs, action_idx, reward, next_obs, done)
            
            obs = next_obs
            episode_reward += reward
            total_steps += 1
            episode_steps += 1

            # Train the agent
            if agent._can_learn():
                agent.learn() # This also handles target network updates internally
            
            if done:
                break
        
        # End of episode
        episode_count += 1
        all_episode_rewards.append(episode_reward)

        # Decay epsilon
        agent.decay_epsilon_multiplicative()

        if episode_count % args.log_interval == 0:
            avg_reward = np.mean(all_episode_rewards[-args.log_interval:])
            print(f"Total Steps: {total_steps} | Episode: {episode_count} | "
                  f"Avg Reward (last {args.log_interval} eps): {avg_reward:.2f} | "
                  f"Current Epsilon: {agent.epsilon:.3f}")
        
        if episode_count >= args.max_episodes:
            print("Maximum episodes reached. Training finished.")
            break
            
    env.close()
    print("Training complete.")
    
    # Save the final model
    if args.save_model_path:
        agent.save_model(args.save_model_path)

if __name__ == "__main__":
    args = parse_args()
    train(args)
    # Can be run using:  python train.py<|MERGE_RESOLUTION|>--- conflicted
+++ resolved
@@ -2,12 +2,7 @@
 import torch
 from argparse import ArgumentParser
 from envs.ball_env import WhiteBallEnv
-<<<<<<< HEAD
 from agents.DQN import DQNAgent
-=======
-from envs.delivery_env import DeliveryRobotEnv
-from agents.DQN import *
->>>>>>> 232086eb
 
 def parse_args(argv=None):
     """
